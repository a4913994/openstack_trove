# copyright 2011 OpenStack Foundation
# Copyright 2014 Rackspace Hosting
# All Rights Reserved.
#
#    Licensed under the Apache License, Version 2.0 (the "License"); you may
#    not use this file except in compliance with the License. You may obtain
#    a copy of the License at
#
#         http://www.apache.org/licenses/LICENSE-2.0
#
#    Unless required by applicable law or agreed to in writing, software
#    distributed under the License is distributed on an "AS IS" BASIS, WITHOUT
#    WARRANTIES OR CONDITIONS OF ANY KIND, either express or implied. See the
#    License for the specific language governing permissions and limitations
#    under the License.
"""Routines for configuring Trove."""

import os.path

from oslo_config import cfg
from oslo_log import log as logging

from trove.version import version_info as version


UNKNOWN_SERVICE_ID = 'unknown-service-id-error'

path_opts = [
    cfg.StrOpt('pybasedir',
               default=os.path.abspath(os.path.join(os.path.dirname(__file__),
                                                    '../')),
               help='Directory where the Trove python module is installed.'),
]

common_opts = [
    cfg.IPOpt('bind_host', default='0.0.0.0',
              help='IP address the API server will listen on.'),
    cfg.IntOpt('bind_port', default=8779,
               help='Port the API server will listen on.'),
    cfg.StrOpt('api_paste_config', default="api-paste.ini",
               help='File name for the paste.deploy config for trove-api.'),
    cfg.BoolOpt('trove_volume_support', default=True,
                help='Whether to provision a Cinder volume for datadir.'),
    cfg.ListOpt('admin_roles', default=['admin'],
                help='Roles to add to an admin user.'),
    cfg.BoolOpt('update_status_on_fail', default=True,
                help='Set the service and instance task statuses to ERROR '
                     'when an instance fails to become active within the '
                     'configured usage_timeout.'),
    cfg.StrOpt('os_region_name', default='RegionOne',
               help='Region name of this node. Used when searching catalog.'),
    cfg.StrOpt('nova_compute_url', help='URL without the tenant segment.'),
    cfg.StrOpt('nova_compute_service_type', default='compute',
               help='Service type to use when searching catalog.'),
    cfg.StrOpt('nova_compute_endpoint_type', default='publicURL',
               help='Service endpoint type to use when searching catalog.'),
    cfg.IntOpt('nova_client_version', default=2,
               help="The version of of the compute service client."),
    cfg.StrOpt('neutron_url', help='URL without the tenant segment.'),
    cfg.StrOpt('neutron_service_type', default='network',
               help='Service type to use when searching catalog.'),
    cfg.StrOpt('neutron_endpoint_type', default='publicURL',
               help='Service endpoint type to use when searching catalog.'),
    cfg.StrOpt('cinder_url', help='URL without the tenant segment.'),
    cfg.StrOpt('cinder_service_type', default='volumev2',
               help='Service type to use when searching catalog.'),
    cfg.StrOpt('cinder_endpoint_type', default='publicURL',
               help='Service endpoint type to use when searching catalog.'),
    cfg.StrOpt('heat_url', help='URL without the tenant segment.'),
    cfg.StrOpt('heat_service_type', default='orchestration',
               help='Service type to use when searching catalog.'),
    cfg.StrOpt('heat_endpoint_type', default='publicURL',
               help='Service endpoint type to use when searching catalog.'),
    cfg.StrOpt('swift_url', help='URL ending in AUTH_.'),
    cfg.StrOpt('swift_service_type', default='object-store',
               help='Service type to use when searching catalog.'),
    cfg.StrOpt('swift_endpoint_type', default='publicURL',
               help='Service endpoint type to use when searching catalog.'),
    cfg.StrOpt('trove_auth_url', default='http://0.0.0.0:5000/v2.0',
               help='Trove authentication URL.'),
    cfg.IPOpt('host', default='0.0.0.0',
              help='Host to listen for RPC messages.'),
    cfg.IntOpt('report_interval', default=30,
               help='The interval (in seconds) which periodic tasks are run.'),
    cfg.BoolOpt('trove_dns_support', default=False,
                help='Whether Trove should add DNS entries on create '
                     '(using Designate DNSaaS).'),
    cfg.StrOpt('db_api_implementation', default='trove.db.sqlalchemy.api',
               help='API Implementation for Trove database access.'),
    cfg.StrOpt('dns_driver', default='trove.dns.driver.DnsDriver',
               help='Driver for DNSaaS.'),
    cfg.StrOpt('dns_instance_entry_factory',
               default='trove.dns.driver.DnsInstanceEntryFactory',
               help='Factory for adding DNS entries.'),
    cfg.StrOpt('dns_hostname', default="",
               help='Hostname used for adding DNS entries.'),
    cfg.StrOpt('dns_account_id', default="",
               help='Tenant ID for DNSaaS.'),
    cfg.StrOpt('dns_endpoint_url', default="0.0.0.0",
               help='Endpoint URL for DNSaaS.'),
    cfg.StrOpt('dns_service_type', default="",
               help='Service Type for DNSaaS.'),
    cfg.StrOpt('dns_region', default="",
               help='Region name for DNSaaS.'),
    cfg.StrOpt('dns_auth_url', default="",
               help='Authentication URL for DNSaaS.'),
    cfg.StrOpt('dns_domain_name', default="",
               help='Domain name used for adding DNS entries.'),
    cfg.StrOpt('dns_username', default="", secret=True,
               help='Username for DNSaaS.'),
    cfg.StrOpt('dns_passkey', default="", secret=True,
               help='Passkey for DNSaaS.'),
    cfg.StrOpt('dns_management_base_url', default="",
               help='Management URL for DNSaaS.'),
    cfg.IntOpt('dns_ttl', default=300,
               help='Time (in seconds) before a refresh of DNS information '
                    'occurs.'),
    cfg.StrOpt('dns_domain_id', default="",
               help='Domain ID used for adding DNS entries.'),
    cfg.IntOpt('users_page_size', default=20,
               help='Page size for listing users.'),
    cfg.IntOpt('databases_page_size', default=20,
               help='Page size for listing databases.'),
    cfg.IntOpt('instances_page_size', default=20,
               help='Page size for listing instances.'),
    cfg.IntOpt('clusters_page_size', default=20,
               help='Page size for listing clusters.'),
    cfg.IntOpt('backups_page_size', default=20,
               help='Page size for listing backups.'),
    cfg.IntOpt('configurations_page_size', default=20,
               help='Page size for listing configurations.'),
    cfg.IntOpt('agent_call_low_timeout', default=5,
               help="Maximum time (in seconds) to wait for Guest Agent 'quick'"
                    "requests (such as retrieving a list of users or "
                    "databases)."),
    cfg.IntOpt('agent_call_high_timeout', default=60,
               help="Maximum time (in seconds) to wait for Guest Agent 'slow' "
                    "requests (such as restarting the database)."),
    cfg.IntOpt('agent_replication_snapshot_timeout', default=36000,
               help='Maximum time (in seconds) to wait for taking a Guest '
                    'Agent replication snapshot.'),
    # The guest_id opt definition must match the one in cmd/guest.py
    cfg.StrOpt('guest_id', default=None, help="ID of the Guest Instance."),
    cfg.IntOpt('state_change_wait_time', default=3 * 60,
               help='Maximum time (in seconds) to wait for a state change.'),
    cfg.IntOpt('state_change_poll_time', default=3,
               help='Interval between state change poll requests (seconds).'),
    cfg.IntOpt('agent_heartbeat_time', default=10,
               help='Maximum time (in seconds) for the Guest Agent to reply '
                    'to a heartbeat request.'),
    cfg.IntOpt('agent_heartbeat_expiry', default=60,
               help='Time (in seconds) after which a guest is considered '
                    'unreachable'),
    cfg.IntOpt('num_tries', default=3,
               help='Number of times to check if a volume exists.'),
    cfg.StrOpt('volume_fstype', default='ext3',
               help='File system type used to format a volume.'),
    cfg.StrOpt('cinder_volume_type', default=None,
               help='Volume type to use when provisioning a Cinder volume.'),
    cfg.StrOpt('format_options', default='-m 5',
               help='Options to use when formatting a volume.'),
    cfg.IntOpt('volume_format_timeout', default=120,
               help='Maximum time (in seconds) to wait for a volume format.'),
    cfg.StrOpt('mount_options', default='defaults,noatime',
               help='Options to use when mounting a volume.'),
    cfg.IntOpt('max_instances_per_tenant',
               default=5,
               help='Default maximum number of instances per tenant.',
               deprecated_name='max_instances_per_user'),
    cfg.IntOpt('max_accepted_volume_size', default=5,
               help='Default maximum volume size (in GB) for an instance.'),
    cfg.IntOpt('max_volumes_per_tenant', default=20,
               help='Default maximum volume capacity (in GB) spanning across '
                    'all Trove volumes per tenant.',
               deprecated_name='max_volumes_per_user'),
    cfg.IntOpt('max_backups_per_tenant', default=50,
               help='Default maximum number of backups created by a tenant.',
               deprecated_name='max_backups_per_user'),
    cfg.StrOpt('quota_driver', default='trove.quota.quota.DbQuotaDriver',
               help='Default driver to use for quota checks.'),
    cfg.StrOpt('taskmanager_queue', default='taskmanager',
               help='Message queue name the Taskmanager will listen to.'),
    cfg.StrOpt('conductor_queue', default='trove-conductor',
               help='Message queue name the Conductor will listen on.'),
    cfg.IntOpt('trove_conductor_workers',
               help='Number of workers for the Conductor service. The default '
               'will be the number of CPUs available.'),
    cfg.BoolOpt('use_nova_server_config_drive', default=False,
                help='Use config drive for file injection when booting '
                'instance.'),
    cfg.BoolOpt('use_nova_server_volume', default=False,
                help='Whether to provision a Cinder volume for the '
                     'Nova instance.'),
    cfg.BoolOpt('use_heat', default=False,
                help='Use Heat for provisioning.'),
    cfg.StrOpt('device_path', default='/dev/vdb',
               help='Device path for volume if volume support is enabled.'),
    cfg.StrOpt('default_datastore', default=None,
               help='The default datastore id or name to use if one is not '
               'provided by the user. If the default value is None, the field '
               'becomes required in the instance create request.'),
    cfg.StrOpt('datastore_manager', default=None,
               help='Manager class in the Guest Agent, set up by the '
               'Taskmanager on instance provision.'),
    cfg.StrOpt('block_device_mapping', default='vdb',
               help='Block device to map onto the created instance.'),
    cfg.IntOpt('server_delete_time_out', default=60,
               help='Maximum time (in seconds) to wait for a server delete.'),
    cfg.IntOpt('volume_time_out', default=60,
               help='Maximum time (in seconds) to wait for a volume attach.'),
    cfg.IntOpt('heat_time_out', default=60,
               help='Maximum time (in seconds) to wait for a Heat request to '
                    'complete.'),
    cfg.IntOpt('reboot_time_out', default=60 * 2,
               help='Maximum time (in seconds) to wait for a server reboot.'),
    cfg.IntOpt('dns_time_out', default=60 * 2,
               help='Maximum time (in seconds) to wait for a DNS entry add.'),
    cfg.IntOpt('resize_time_out', default=60 * 10,
               help='Maximum time (in seconds) to wait for a server resize.'),
    cfg.IntOpt('revert_time_out', default=60 * 10,
               help='Maximum time (in seconds) to wait for a server resize '
                    'revert.'),
    cfg.IntOpt('cluster_delete_time_out', default=60 * 3,
               help='Maximum time (in seconds) to wait for a cluster delete.'),
    cfg.ListOpt('root_grant', default=['ALL'],
                help="Permissions to grant to the 'root' user."),
    cfg.BoolOpt('root_grant_option', default=True,
                help="Assign the 'root' user GRANT permissions."),
    cfg.IntOpt('default_password_length', default=36,
               help='Character length of generated passwords.'),
    cfg.IntOpt('http_get_rate', default=200,
               help="Maximum number of HTTP 'GET' requests (per minute)."),
    cfg.IntOpt('http_post_rate', default=200,
               help="Maximum number of HTTP 'POST' requests (per minute)."),
    cfg.IntOpt('http_delete_rate', default=200,
               help="Maximum number of HTTP 'DELETE' requests (per minute)."),
    cfg.IntOpt('http_put_rate', default=200,
               help="Maximum number of HTTP 'PUT' requests (per minute)."),
    cfg.IntOpt('http_mgmt_post_rate', default=200,
               help="Maximum number of management HTTP 'POST' requests "
                    "(per minute)."),
    cfg.BoolOpt('hostname_require_valid_ip', default=True,
                help='Require user hostnames to be valid IP addresses.',
                deprecated_name='hostname_require_ipv4'),
    cfg.BoolOpt('trove_security_groups_support', default=True,
                help='Whether Trove should add Security Groups on create.'),
    cfg.StrOpt('trove_security_group_name_prefix', default='SecGroup',
               help='Prefix to use when creating Security Groups.'),
    cfg.StrOpt('trove_security_group_rule_cidr', default='0.0.0.0/0',
               help='CIDR to use when creating Security Group Rules.'),
    cfg.IntOpt('trove_api_workers',
               help='Number of workers for the API service. The default will '
               'be the number of CPUs available.'),
    cfg.IntOpt('usage_sleep_time', default=5,
               help='Time to sleep during the check for an active Guest.'),
    cfg.StrOpt('region', default='LOCAL_DEV',
               help='The region this service is located.'),
    cfg.StrOpt('backup_runner',
               default='trove.guestagent.backup.backup_types.InnoBackupEx',
               help='Runner to use for backups.'),
    cfg.DictOpt('backup_runner_options', default={},
                help='Additional options to be passed to the backup runner.'),
    cfg.BoolOpt('verify_swift_checksum_on_restore', default=True,
                help='Enable verification of Swift checksum before starting '
                'restore. Makes sure the checksum of original backup matches '
                'the checksum of the Swift backup file.'),
    cfg.StrOpt('storage_strategy', default='SwiftStorage',
               help="Default strategy to store backups."),
    cfg.StrOpt('storage_namespace',
               default='trove.guestagent.strategies.storage.swift',
               help='Namespace to load the default storage strategy from.'),
    cfg.StrOpt('backup_swift_container', default='database_backups',
               help='Swift container to put backups in.'),
    cfg.BoolOpt('backup_use_gzip_compression', default=True,
                help='Compress backups using gzip.'),
    cfg.BoolOpt('backup_use_openssl_encryption', default=True,
                help='Encrypt backups using OpenSSL.'),
    cfg.StrOpt('backup_aes_cbc_key', default='default_aes_cbc_key',
               help='Default OpenSSL aes_cbc key.'),
    cfg.BoolOpt('backup_use_snet', default=False,
                help='Send backup files over snet.'),
    cfg.IntOpt('backup_chunk_size', default=2 ** 16,
               help='Chunk size (in bytes) to stream to the Swift container. '
               'This should be in multiples of 128 bytes, since this is the '
               'size of an md5 digest block allowing the process to update '
               'the file checksum during streaming. '
               'See: http://stackoverflow.com/questions/1131220/'),
    cfg.IntOpt('backup_segment_max_size', default=2 * (1024 ** 3),
               help='Maximum size (in bytes) of each segment of the backup '
               'file.'),
    cfg.StrOpt('remote_dns_client',
               default='trove.common.remote.dns_client',
               help='Client to send DNS calls to.'),
    cfg.StrOpt('remote_guest_client',
               default='trove.common.remote.guest_client',
               help='Client to send Guest Agent calls to.'),
    cfg.StrOpt('remote_nova_client',
               default='trove.common.remote.nova_client',
               help='Client to send Nova calls to.'),
    cfg.StrOpt('remote_neutron_client',
               default='trove.common.remote.neutron_client',
               help='Client to send Neutron calls to.'),
    cfg.StrOpt('remote_cinder_client',
               default='trove.common.remote.cinder_client',
               help='Client to send Cinder calls to.'),
    cfg.StrOpt('remote_heat_client',
               default='trove.common.remote.heat_client',
               help='Client to send Heat calls to.'),
    cfg.StrOpt('remote_swift_client',
               default='trove.common.remote.swift_client',
               help='Client to send Swift calls to.'),
    cfg.StrOpt('exists_notification_transformer',
               help='Transformer for exists notifications.'),
    cfg.IntOpt('exists_notification_interval', default=3600,
               help='Seconds to wait between pushing events.'),
    cfg.DictOpt('notification_service_id',
                default={'mysql': '2f3ff068-2bfb-4f70-9a9d-a6bb65bc084b',
                         'percona': 'fd1723f5-68d2-409c-994f-a4a197892a17',
                         'pxc': '75a628c3-f81b-4ffb-b10a-4087c26bc854',
                         'redis': 'b216ffc5-1947-456c-a4cf-70f94c05f7d0',
                         'cassandra': '459a230d-4e97-4344-9067-2a54a310b0ed',
                         'couchbase': 'fa62fe68-74d9-4779-a24e-36f19602c415',
                         'mongodb': 'c8c907af-7375-456f-b929-b637ff9209ee',
                         'postgresql': 'ac277e0d-4f21-40aa-b347-1ea31e571720',
                         'couchdb': 'f0a9ab7b-66f7-4352-93d7-071521d44c7c',
                         'vertica': 'a8d805ae-a3b2-c4fd-gb23-b62cee5201ae',
                         'db2': 'e040cd37-263d-4869-aaa6-c62aa97523b5',
                         'mariadb': '7a4f82cc-10d2-4bc6-aadc-d9aacc2a3cb5'},
                help='Unique ID to tag notification events.'),
    cfg.StrOpt('nova_proxy_admin_user', default='',
               help="Admin username used to connect to Nova.", secret=True),
    cfg.StrOpt('nova_proxy_admin_pass', default='',
               help="Admin password used to connect to Nova.", secret=True),
    cfg.StrOpt('nova_proxy_admin_tenant_id', default='',
               help="Admin tenant ID used to connect to Nova.", secret=True),
    cfg.StrOpt('nova_proxy_admin_tenant_name', default='',
               help="Admin tenant name used to connect to Nova.", secret=True),
    cfg.StrOpt('network_label_regex', default='^private$',
               help='Regular expression to match Trove network labels.'),
    cfg.StrOpt('ip_regex', default=None,
               help='List IP addresses that match this regular expression.'),
    cfg.StrOpt('black_list_regex', default=None,
               help='Exclude IP addresses that match this regular '
                    'expression.'),
    cfg.StrOpt('cloudinit_location', default='/etc/trove/cloudinit',
               help='Path to folder with cloudinit scripts.'),
    cfg.StrOpt('injected_config_location', default='/etc/trove/conf.d',
               help='Path to folder on the Guest where config files will be '
                    'injected during instance creation.'),
    cfg.StrOpt('guest_config',
               default='/etc/trove/trove-guestagent.conf',
               help='Path to the Guest Agent config file to be injected '
                    'during instance creation.'),
    cfg.StrOpt('guest_info',
               default='guest_info.conf',
               help='The guest info filename found in the injected config '
                    'location.  If a full path is specified then it will '
                    'be used as the path to the guest info file'),
    cfg.DictOpt('datastore_registry_ext', default=dict(),
                help='Extension for default datastore managers. '
                     'Allows the use of custom managers for each of '
                     'the datastores supported by Trove.'),
    cfg.StrOpt('template_path', default='/etc/trove/templates/',
               help='Path which leads to datastore templates.'),
    cfg.BoolOpt('sql_query_logging', default=False,
                help='Allow insecure logging while '
                     'executing queries through SQLAlchemy.'),
    cfg.ListOpt('expected_filetype_suffixes', default=['json'],
                help='Filetype endings not to be reattached to an ID '
                     'by the utils method correct_id_with_req.'),
    cfg.ListOpt('default_neutron_networks', default=[],
                help='List of IDs for management networks which should be '
                     'attached to the instance regardless of what NICs '
                     'are specified in the create API call.'),
    cfg.IntOpt('max_header_line', default=16384,
               help='Maximum line size of message headers to be accepted. '
                    'max_header_line may need to be increased when using '
                    'large tokens (typically those generated by the '
                    'Keystone v3 API with big service catalogs).'),
    cfg.StrOpt('conductor_manager', default='trove.conductor.manager.Manager',
               help='Qualified class name to use for conductor manager.'),
    cfg.StrOpt('network_driver', default='trove.network.nova.NovaNetwork',
               help="Describes the actual network manager used for "
                    "the management of network attributes "
                    "(security groups, floating IPs, etc.)."),
    cfg.IntOpt('usage_timeout', default=900,
               help='Maximum time (in seconds) to wait for a Guest to become '
                    'active.'),
    cfg.IntOpt('restore_usage_timeout', default=36000,
               help='Maximum time (in seconds) to wait for a Guest instance '
                    'restored from a backup to become active.'),
    cfg.IntOpt('cluster_usage_timeout', default=36000,
               help='Maximum time (in seconds) to wait for a cluster to '
                    'become active.'),
    cfg.IntOpt('timeout_wait_for_service', default=120,
               help='Maximum time (in seconds) to wait for a service to '
                    'become alive.'),
]

# Profiling specific option groups

profiler_group = cfg.OptGroup(
    'profiler', title='Profiler options',
    help="Oslo option group designed for profiler")
profiler_opts = [
    cfg.BoolOpt("enabled", default=False,
                help="If False fully disable profiling feature."),
    cfg.BoolOpt("trace_sqlalchemy", default=True,
                help="If False doesn't trace SQL requests.")
]


database_opts = [
    cfg.StrOpt('connection',
               default='sqlite:///trove_test.sqlite',
               help='SQL Connection.',
               secret=True,
               deprecated_name='sql_connection',
               deprecated_group='DEFAULT'),
    cfg.IntOpt('idle_timeout',
               default=3600,
               deprecated_name='sql_idle_timeout',
               deprecated_group='DEFAULT'),
    cfg.BoolOpt('query_log',
                default=False,
                deprecated_name='sql_query_log',
                deprecated_group='DEFAULT'),
]


# Datastore specific option groups

# Mysql
mysql_group = cfg.OptGroup(
    'mysql', title='MySQL options',
    help="Oslo option group designed for MySQL datastore")
mysql_opts = [
    cfg.ListOpt('tcp_ports', default=["3306"],
                help='List of TCP ports and/or port ranges to open '
                     'in the security group (only applicable '
                     'if trove_security_groups_support is True).'),
    cfg.ListOpt('udp_ports', default=[],
                help='List of UDP ports and/or port ranges to open '
                     'in the security group (only applicable '
                     'if trove_security_groups_support is True).'),
    cfg.StrOpt('backup_strategy', default='InnoBackupEx',
               help='Default strategy to perform backups.',
               deprecated_name='backup_strategy',
               deprecated_group='DEFAULT'),
    cfg.StrOpt('replication_strategy', default='MysqlGTIDReplication',
               help='Default strategy for replication.'),
    cfg.StrOpt('replication_namespace',
               default='trove.guestagent.strategies.replication.mysql_gtid',
               help='Namespace to load replication strategies from.'),
    cfg.StrOpt('mount_point', default='/var/lib/mysql',
               help="Filesystem path for mounting "
                    "volumes if volume support is enabled."),
    cfg.BoolOpt('root_on_create', default=False,
                help='Enable the automatic creation of the root user for the '
                'service during instance-create. The generated password for '
                'the root user is immediately returned in the response of '
                "instance-create as the 'password' field."),
    cfg.IntOpt('usage_timeout', default=400,
               help='Maximum time (in seconds) to wait for a Guest to become '
                    'active.'),
    cfg.StrOpt('backup_namespace',
               default='trove.guestagent.strategies.backup.mysql_impl',
               help='Namespace to load backup strategies from.',
               deprecated_name='backup_namespace',
               deprecated_group='DEFAULT'),
    cfg.StrOpt('restore_namespace',
               default='trove.guestagent.strategies.restore.mysql_impl',
               help='Namespace to load restore strategies from.',
               deprecated_name='restore_namespace',
               deprecated_group='DEFAULT'),
    cfg.BoolOpt('volume_support', default=True,
                help='Whether to provision a Cinder volume for datadir.'),
    cfg.StrOpt('device_path', default='/dev/vdb',
               help='Device path for volume if volume support is enabled.'),
    cfg.DictOpt('backup_incremental_strategy',
                default={'InnoBackupEx': 'InnoBackupExIncremental'},
                help='Incremental Backup Runner based on the default '
                'strategy. For strategies that do not implement an '
                'incremental backup, the runner will use the default full '
                'backup.',
                deprecated_name='backup_incremental_strategy',
                deprecated_group='DEFAULT'),
    cfg.StrOpt('root_controller',
               default='trove.extensions.common.service.DefaultRootController',
               help='Root controller implementation for mysql.'),
    cfg.ListOpt('ignore_users', default=['os_admin', 'root'],
                help='Users to exclude when listing users.',
                deprecated_name='ignore_users',
                deprecated_group='DEFAULT'),
    cfg.ListOpt('ignore_dbs',
                default=['mysql', 'information_schema', 'performance_schema'],
                help='Databases to exclude when listing databases.',
                deprecated_name='ignore_dbs',
                deprecated_group='DEFAULT'),
]

# Percona
percona_group = cfg.OptGroup(
    'percona', title='Percona options',
    help="Oslo option group designed for Percona datastore")
percona_opts = [
    cfg.ListOpt('tcp_ports', default=["3306"],
                help='List of TCP ports and/or port ranges to open '
                     'in the security group (only applicable '
                     'if trove_security_groups_support is True).'),
    cfg.ListOpt('udp_ports', default=[],
                help='List of UDP ports and/or port ranges to open '
                     'in the security group (only applicable '
                     'if trove_security_groups_support is True).'),
    cfg.StrOpt('backup_strategy', default='InnoBackupEx',
               help='Default strategy to perform backups.',
               deprecated_name='backup_strategy',
               deprecated_group='DEFAULT'),
    cfg.StrOpt('replication_strategy', default='MysqlGTIDReplication',
               help='Default strategy for replication.'),
    cfg.StrOpt('replication_namespace',
               default='trove.guestagent.strategies.replication.mysql_gtid',
               help='Namespace to load replication strategies from.'),
    cfg.StrOpt('replication_user', default='slave_user',
               help='Userid for replication slave.'),
    cfg.StrOpt('replication_password', default='NETOU7897NNLOU',
               help='Password for replication slave user.'),
    cfg.StrOpt('mount_point', default='/var/lib/mysql',
               help="Filesystem path for mounting "
                    "volumes if volume support is enabled."),
    cfg.BoolOpt('root_on_create', default=False,
                help='Enable the automatic creation of the root user for the '
                'service during instance-create. The generated password for '
                'the root user is immediately returned in the response of '
                "instance-create as the 'password' field."),
    cfg.IntOpt('usage_timeout', default=450,
               help='Maximum time (in seconds) to wait for a Guest to become '
                    'active.'),
    cfg.StrOpt('backup_namespace',
               default='trove.guestagent.strategies.backup.mysql_impl',
               help='Namespace to load backup strategies from.',
               deprecated_name='backup_namespace',
               deprecated_group='DEFAULT'),
    cfg.StrOpt('restore_namespace',
               default='trove.guestagent.strategies.restore.mysql_impl',
               help='Namespace to load restore strategies from.',
               deprecated_name='restore_namespace',
               deprecated_group='DEFAULT'),
    cfg.BoolOpt('volume_support', default=True,
                help='Whether to provision a Cinder volume for datadir.'),
    cfg.StrOpt('device_path', default='/dev/vdb',
               help='Device path for volume if volume support is enabled.'),
    cfg.DictOpt('backup_incremental_strategy',
                default={'InnoBackupEx': 'InnoBackupExIncremental'},
                help='Incremental Backup Runner based on the default '
                'strategy. For strategies that do not implement an '
                'incremental backup, the runner will use the default full '
                'backup.',
                deprecated_name='backup_incremental_strategy',
                deprecated_group='DEFAULT'),
    cfg.StrOpt('root_controller',
               default='trove.extensions.common.service.DefaultRootController',
               help='Root controller implementation for percona.'),
    cfg.ListOpt('ignore_users', default=['os_admin', 'root'],
                help='Users to exclude when listing users.',
                deprecated_name='ignore_users',
                deprecated_group='DEFAULT'),
    cfg.ListOpt('ignore_dbs',
                default=['mysql', 'information_schema', 'performance_schema'],
                help='Databases to exclude when listing databases.',
                deprecated_name='ignore_dbs',
                deprecated_group='DEFAULT'),
]

# Percona XtraDB Cluster
pxc_group = cfg.OptGroup(
    'pxc', title='Percona XtraDB Cluster options',
    help="Oslo option group designed for Percona XtraDB Cluster datastore")
pxc_opts = [
    cfg.ListOpt('tcp_ports', default=["3306", "4444", "4567", "4568"],
                help='List of TCP ports and/or port ranges to open '
                     'in the security group (only applicable '
                     'if trove_security_groups_support is True).'),
    cfg.ListOpt('udp_ports', default=[],
                help='List of UDP ports and/or port ranges to open '
                     'in the security group (only applicable '
                     'if trove_security_groups_support is True).'),
    cfg.StrOpt('backup_strategy', default='InnoBackupEx',
               help='Default strategy to perform backups.'),
    cfg.StrOpt('replication_strategy', default='MysqlGTIDReplication',
               help='Default strategy for replication.'),
    cfg.StrOpt('replication_namespace',
               default='trove.guestagent.strategies.replication.mysql_gtid',
               help='Namespace to load replication strategies from.'),
    cfg.StrOpt('replication_user', default='slave_user',
               help='Userid for replication slave.'),
    cfg.StrOpt('mount_point', default='/var/lib/mysql',
               help="Filesystem path for mounting "
                    "volumes if volume support is enabled."),
    cfg.BoolOpt('root_on_create', default=False,
                help='Enable the automatic creation of the root user for the '
                'service during instance-create. The generated password for '
                'the root user is immediately returned in the response of '
                "instance-create as the 'password' field."),
    cfg.IntOpt('usage_timeout', default=450,
               help='Maximum time (in seconds) to wait for a Guest to become '
                    'active.'),
    cfg.StrOpt('backup_namespace',
               default='trove.guestagent.strategies.backup.mysql_impl',
               help='Namespace to load backup strategies from.'),
    cfg.StrOpt('restore_namespace',
               default='trove.guestagent.strategies.restore.mysql_impl',
               help='Namespace to load restore strategies from.'),
    cfg.BoolOpt('volume_support', default=True,
                help='Whether to provision a Cinder volume for datadir.'),
    cfg.StrOpt('device_path', default='/dev/vdb',
               help='Device path for volume if volume support is enabled.'),
    cfg.DictOpt('backup_incremental_strategy',
                default={'InnoBackupEx': 'InnoBackupExIncremental'},
                help='Incremental Backup Runner based on the default '
                'strategy. For strategies that do not implement an '
                'incremental backup, the runner will use the default full '
                'backup.'),
    cfg.ListOpt('ignore_users', default=['os_admin', 'root', 'clusterrepuser'],
                help='Users to exclude when listing users.'),
    cfg.ListOpt('ignore_dbs',
                default=['mysql', 'information_schema', 'performance_schema'],
                help='Databases to exclude when listing databases.'),
    cfg.BoolOpt('cluster_support', default=True,
                help='Enable clusters to be created and managed.'),
    cfg.IntOpt('min_cluster_member_count', default=3,
               help='Minimum number of members in PXC cluster.'),
    cfg.StrOpt('api_strategy',
               default='trove.common.strategies.cluster.experimental.'
               'pxc.api.PXCAPIStrategy',
               help='Class that implements datastore-specific API logic.'),
    cfg.StrOpt('taskmanager_strategy',
               default='trove.common.strategies.cluster.experimental.pxc.'
               'taskmanager.PXCTaskManagerStrategy',
               help='Class that implements datastore-specific task manager '
                    'logic.'),
    cfg.StrOpt('guestagent_strategy',
               default='trove.common.strategies.cluster.experimental.'
               'pxc.guestagent.PXCGuestAgentStrategy',
               help='Class that implements datastore-specific Guest Agent API '
                    'logic.'),
    cfg.StrOpt('root_controller',
               default='trove.extensions.common.service.DefaultRootController',
               help='Root controller implementation for pxc.'),
]

# Redis
redis_group = cfg.OptGroup(
    'redis', title='Redis options',
    help="Oslo option group designed for Redis datastore")
redis_opts = [
    cfg.ListOpt('tcp_ports', default=["6379", "16379"],
                help='List of TCP ports and/or port ranges to open '
                     'in the security group (only applicable '
                     'if trove_security_groups_support is True).'),
    cfg.ListOpt('udp_ports', default=[],
                help='List of UDP ports and/or port ranges to open '
                     'in the security group (only applicable '
                     'if trove_security_groups_support is True).'),
    cfg.StrOpt('backup_strategy', default='RedisBackup',
               help='Default strategy to perform backups.',
               deprecated_name='backup_strategy',
               deprecated_group='DEFAULT'),
    cfg.DictOpt('backup_incremental_strategy', default={},
                help='Incremental Backup Runner based on the default '
                'strategy. For strategies that do not implement an '
                'incremental, the runner will use the default full backup.',
                deprecated_name='backup_incremental_strategy',
                deprecated_group='DEFAULT'),
    cfg.StrOpt('replication_strategy', default='RedisSyncReplication',
               help='Default strategy for replication.'),
    cfg.StrOpt('replication_namespace',
               default='trove.guestagent.strategies.replication.experimental.'
                       'redis_sync',
               help='Namespace to load replication strategies from.'),
    cfg.StrOpt('mount_point', default='/var/lib/redis',
               help="Filesystem path for mounting "
               "volumes if volume support is enabled."),
    cfg.BoolOpt('volume_support', default=True,
                help='Whether to provision a Cinder volume for datadir.'),
    cfg.StrOpt('device_path', default=None,
               help='Device path for volume if volume support is enabled.'),
    cfg.StrOpt('backup_namespace',
               default="trove.guestagent.strategies.backup.experimental."
                       "redis_impl",
               help='Namespace to load backup strategies from.',
               deprecated_name='backup_namespace',
               deprecated_group='DEFAULT'),
    cfg.StrOpt('restore_namespace',
               default="trove.guestagent.strategies.restore.experimental."
                       "redis_impl",
               help='Namespace to load restore strategies from.',
               deprecated_name='restore_namespace',
               deprecated_group='DEFAULT'),
    cfg.BoolOpt('cluster_support', default=True,
                help='Enable clusters to be created and managed.'),
    cfg.StrOpt('api_strategy',
               default='trove.common.strategies.cluster.experimental.'
               'redis.api.RedisAPIStrategy',
               help='Class that implements datastore-specific API logic.'),
    cfg.StrOpt('taskmanager_strategy',
               default='trove.common.strategies.cluster.experimental.redis.'
               'taskmanager.RedisTaskManagerStrategy',
               help='Class that implements datastore-specific task manager '
                    'logic.'),
    cfg.StrOpt('guestagent_strategy',
               default='trove.common.strategies.cluster.experimental.'
               'redis.guestagent.RedisGuestAgentStrategy',
               help='Class that implements datastore-specific Guest Agent API '
                    'logic.'),
    cfg.StrOpt('root_controller',
               default='trove.extensions.common.service.DefaultRootController',
               help='Root controller implementation for redis.'),
]

# Cassandra
cassandra_group = cfg.OptGroup(
    'cassandra', title='Cassandra options',
    help="Oslo option group designed for Cassandra datastore")
cassandra_opts = [
    cfg.ListOpt('tcp_ports', default=["7000", "7001", "9042", "9160"],
                help='List of TCP ports and/or port ranges to open '
                     'in the security group (only applicable '
                     'if trove_security_groups_support is True).'),
    cfg.ListOpt('udp_ports', default=[],
                help='List of UDP ports and/or port ranges to open '
                     'in the security group (only applicable '
                     'if trove_security_groups_support is True).'),
    cfg.StrOpt('backup_strategy', default=None,
               help='Default strategy to perform backups.',
               deprecated_name='backup_strategy',
               deprecated_group='DEFAULT'),
    cfg.DictOpt('backup_incremental_strategy', default={},
                help='Incremental Backup Runner based on the default '
                'strategy. For strategies that do not implement an '
                'incremental, the runner will use the default full backup.',
                deprecated_name='backup_incremental_strategy',
                deprecated_group='DEFAULT'),
    cfg.StrOpt('replication_strategy', default=None,
               help='Default strategy for replication.'),
    cfg.StrOpt('mount_point', default='/var/lib/cassandra',
               help="Filesystem path for mounting "
               "volumes if volume support is enabled."),
    cfg.BoolOpt('volume_support', default=True,
                help='Whether to provision a Cinder volume for datadir.'),
    cfg.StrOpt('device_path', default='/dev/vdb',
               help='Device path for volume if volume support is enabled.'),
    cfg.StrOpt('backup_namespace', default=None,
               help='Namespace to load backup strategies from.',
               deprecated_name='backup_namespace',
               deprecated_group='DEFAULT'),
    cfg.StrOpt('restore_namespace', default=None,
               help='Namespace to load restore strategies from.',
               deprecated_name='restore_namespace',
               deprecated_group='DEFAULT'),
    cfg.StrOpt('root_controller',
               default='trove.extensions.common.service.DefaultRootController',
               help='Root controller implementation for cassandra.'),
]

# Couchbase
couchbase_group = cfg.OptGroup(
    'couchbase', title='Couchbase options',
    help="Oslo option group designed for Couchbase datastore")
couchbase_opts = [
    cfg.ListOpt('tcp_ports',
                default=["8091", "8092", "4369", "11209-11211",
                         "21100-21199"],
                help='List of TCP ports and/or port ranges to open '
                     'in the security group (only applicable '
                     'if trove_security_groups_support is True).'),
    cfg.ListOpt('udp_ports', default=[],
                help='List of UDP ports and/or port ranges to open '
                     'in the security group (only applicable '
                     'if trove_security_groups_support is True).'),
    cfg.StrOpt('backup_strategy', default='CbBackup',
               help='Default strategy to perform backups.',
               deprecated_name='backup_strategy',
               deprecated_group='DEFAULT'),
    cfg.DictOpt('backup_incremental_strategy', default={},
                help='Incremental Backup Runner based on the default '
                'strategy. For strategies that do not implement an '
                'incremental, the runner will use the default full backup.',
                deprecated_name='backup_incremental_strategy',
                deprecated_group='DEFAULT'),
    cfg.StrOpt('replication_strategy', default=None,
               help='Default strategy for replication.'),
    cfg.StrOpt('mount_point', default='/var/lib/couchbase',
               help="Filesystem path for mounting "
               "volumes if volume support is enabled."),
    cfg.BoolOpt('root_on_create', default=False,
                help='Enable the automatic creation of the root user for the '
                'service during instance-create. The generated password for '
                'the root user is immediately returned in the response of '
                "instance-create as the 'password' field."),
    cfg.StrOpt('backup_namespace',
               default='trove.guestagent.strategies.backup.experimental.'
               'couchbase_impl',
               help='Namespace to load backup strategies from.',
               deprecated_name='backup_namespace',
               deprecated_group='DEFAULT'),
    cfg.StrOpt('restore_namespace',
               default='trove.guestagent.strategies.restore.experimental.'
               'couchbase_impl',
               help='Namespace to load restore strategies from.',
               deprecated_name='restore_namespace',
               deprecated_group='DEFAULT'),
    cfg.BoolOpt('volume_support', default=True,
                help='Whether to provision a Cinder volume for datadir.'),
    cfg.StrOpt('device_path', default='/dev/vdb',
               help='Device path for volume if volume support is enabled.'),
    cfg.StrOpt('root_controller',
               default='trove.extensions.common.service.DefaultRootController',
               help='Root controller implementation for couchbase.'),
]

# MongoDB
mongodb_group = cfg.OptGroup(
    'mongodb', title='MongoDB options',
    help="Oslo option group designed for MongoDB datastore")
mongodb_opts = [
    cfg.ListOpt('tcp_ports', default=["2500", "27017"],
                help='List of TCP ports and/or port ranges to open '
                     'in the security group (only applicable '
                     'if trove_security_groups_support is True).'),
    cfg.ListOpt('udp_ports', default=[],
                help='List of UDP ports and/or port ranges to open '
                     'in the security group (only applicable '
                     'if trove_security_groups_support is True).'),
    cfg.StrOpt('backup_strategy', default='MongoDump',
               help='Default strategy to perform backups.',
               deprecated_name='backup_strategy',
               deprecated_group='DEFAULT'),
    cfg.DictOpt('backup_incremental_strategy', default={},
                help='Incremental Backup Runner based on the default '
                'strategy. For strategies that do not implement an '
                'incremental, the runner will use the default full backup.',
                deprecated_name='backup_incremental_strategy',
                deprecated_group='DEFAULT'),
    cfg.StrOpt('replication_strategy', default=None,
               help='Default strategy for replication.'),
    cfg.StrOpt('mount_point', default='/var/lib/mongodb',
               help="Filesystem path for mounting "
               "volumes if volume support is enabled."),
    cfg.BoolOpt('volume_support', default=True,
                help='Whether to provision a Cinder volume for datadir.'),
    cfg.StrOpt('device_path', default='/dev/vdb',
               help='Device path for volume if volume support is enabled.'),
    cfg.IntOpt('num_config_servers_per_cluster', default=3,
               help='The number of config servers to create per cluster.'),
    cfg.IntOpt('num_query_routers_per_cluster', default=1,
               help='The number of query routers (mongos) to create '
                    'per cluster.'),
    cfg.BoolOpt('cluster_support', default=True,
                help='Enable clusters to be created and managed.'),
    cfg.StrOpt('api_strategy',
               default='trove.common.strategies.cluster.experimental.'
               'mongodb.api.MongoDbAPIStrategy',
               help='Class that implements datastore-specific API logic.'),
    cfg.StrOpt('taskmanager_strategy',
               default='trove.common.strategies.cluster.experimental.mongodb.'
               'taskmanager.MongoDbTaskManagerStrategy',
               help='Class that implements datastore-specific task manager '
                    'logic.'),
    cfg.StrOpt('guestagent_strategy',
               default='trove.common.strategies.cluster.experimental.'
               'mongodb.guestagent.MongoDbGuestAgentStrategy',
               help='Class that implements datastore-specific Guest Agent API '
                    'logic.'),
    cfg.StrOpt('backup_namespace',
               default='trove.guestagent.strategies.backup.experimental.'
                       'mongo_impl',
               help='Namespace to load backup strategies from.',
               deprecated_name='backup_namespace',
               deprecated_group='DEFAULT'),
    cfg.StrOpt('restore_namespace',
               default='trove.guestagent.strategies.restore.experimental.'
                       'mongo_impl',
               help='Namespace to load restore strategies from.',
               deprecated_name='restore_namespace',
               deprecated_group='DEFAULT'),
    cfg.IntOpt('mongodb_port', default=27017,
               help='Port for mongod and mongos instances.'),
    cfg.IntOpt('configsvr_port', default=27019,
               help='Port for instances running as config servers.'),
    cfg.ListOpt('ignore_dbs', default=['admin', 'local', 'config'],
                help='Databases to exclude when listing databases.'),
    cfg.ListOpt('ignore_users', default=['admin.os_admin', 'admin.root'],
                help='Users to exclude when listing users.'),
    cfg.IntOpt('add_members_timeout', default=300,
               help='Maximum time to wait (in seconds) for a replica set '
                    'initialization process to complete.'),
    cfg.StrOpt('root_controller',
               default='trove.extensions.common.service.DefaultRootController',
               help='Root controller implementation for mongodb.'),
]

# PostgreSQL
postgresql_group = cfg.OptGroup(
    'postgresql', title='PostgreSQL options',
    help="Oslo option group for the PostgreSQL datastore.")
postgresql_opts = [
    cfg.ListOpt('tcp_ports', default=["5432"],
                help='List of TCP ports and/or port ranges to open '
                     'in the security group (only applicable '
                     'if trove_security_groups_support is True).'),
    cfg.ListOpt('udp_ports', default=[],
                help='List of UDP ports and/or port ranges to open '
                     'in the security group (only applicable '
                     'if trove_security_groups_support is True).'),
    cfg.StrOpt('backup_strategy', default='PgDump',
               help='Default strategy to perform backups.'),
    cfg.DictOpt('backup_incremental_strategy', default={},
                help='Incremental Backup Runner based on the default '
                'strategy. For strategies that do not implement an '
                'incremental, the runner will use the default full backup.'),
    cfg.StrOpt('mount_point', default='/var/lib/postgresql',
               help="Filesystem path for mounting "
               "volumes if volume support is enabled."),
    cfg.BoolOpt('root_on_create', default=False,
                help='Enable the automatic creation of the root user for the '
                'service during instance-create. The generated password for '
                'the root user is immediately returned in the response of '
                "instance-create as the 'password' field."),
    cfg.StrOpt('backup_namespace',
               default='trove.guestagent.strategies.backup.experimental.'
               'postgresql_impl',
               help='Namespace to load backup strategies from.'),
    cfg.StrOpt('restore_namespace',
               default='trove.guestagent.strategies.restore.experimental.'
               'postgresql_impl',
               help='Namespace to load restore strategies from.'),
    cfg.BoolOpt('volume_support', default=True,
                help='Whether to provision a Cinder volume for datadir.'),
    cfg.StrOpt('device_path', default='/dev/vdb'),
    cfg.ListOpt('ignore_users', default=['os_admin', 'postgres', 'root']),
    cfg.ListOpt('ignore_dbs', default=['postgres']),
    cfg.StrOpt('root_controller',
               default='trove.extensions.common.service.DefaultRootController',
               help='Root controller implementation for postgresql.'),
]

# Apache CouchDB
couchdb_group = cfg.OptGroup(
    'couchdb', title='CouchDB options',
    help="Oslo option group designed for CouchDB datastore")
couchdb_opts = [
    cfg.ListOpt('tcp_ports',
                default=["5984"],
                help='List of TCP ports and/or port ranges to open '
                     'in the security group (only applicable '
                     'if trove_security_groups_support is True).'),
    cfg.ListOpt('udp_ports', default=[],
                help='List of UDP ports and/or port ranges to open '
                     'in the security group (only applicable '
                     'if trove_security_groups_support is True).'),
    cfg.StrOpt('mount_point', default='/var/lib/couchdb',
               help="Filesystem path for mounting "
               "volumes if volume support is enabled."),
    cfg.BoolOpt('volume_support', default=True,
                help='Whether to provision a Cinder volume for datadir.'),
    cfg.StrOpt('device_path', default='/dev/vdb',
               help='Device path for volume if volume support is enabled.'),
    cfg.StrOpt('backup_strategy', default=None,
               help='Default strategy to perform backups.'),
    cfg.StrOpt('replication_strategy', default=None,
               help='Default strategy for replication.'),
    cfg.StrOpt('backup_namespace', default=None,
               help='Namespace to load backup strategies from.'),
    cfg.StrOpt('restore_namespace', default=None,
               help='Namespace to load restore strategies from.'),
    cfg.DictOpt('backup_incremental_strategy', default={},
                help='Incremental Backup Runner based on the default '
                'strategy. For strategies that do not implement an '
                'incremental, the runner will use the default full backup.'),
    cfg.BoolOpt('root_on_create', default=False,
                help='Enable the automatic creation of the root user for the '
                'service during instance-create. The generated password for '
                'the root user is immediately returned in the response of '
                'instance-create as the "password" field.'),
    cfg.StrOpt('root_controller',
               default='trove.extensions.common.service.DefaultRootController',
               help='Root controller implementation for couchdb.'),
]

# Vertica
vertica_group = cfg.OptGroup(
    'vertica', title='Vertica options',
    help="Oslo option group designed for Vertica datastore")
vertica_opts = [
    cfg.ListOpt('tcp_ports',
                default=["5433", "5434", "22", "5444", "5450", "4803"],
                help='List of TCP ports and/or port ranges to open '
                     'in the security group (only applicable '
                     'if trove_security_groups_support is True).'),
    cfg.ListOpt('udp_ports',
                default=["5433", "4803", "4804", "6453"],
                help='List of UDP ports and/or port ranges to open '
                     'in the security group (only applicable '
                     'if trove_security_groups_support is True).'),
    cfg.StrOpt('backup_strategy', default=None,
               help='Default strategy to perform backups.'),
    cfg.DictOpt('backup_incremental_strategy', default={},
                help='Incremental Backup Runner based on the default '
                'strategy. For strategies that do not implement an '
                'incremental, the runner will use the default full backup.'),
    cfg.StrOpt('replication_strategy', default=None,
               help='Default strategy for replication.'),
    cfg.StrOpt('mount_point', default='/var/lib/vertica',
               help="Filesystem path for mounting "
               "volumes if volume support is enabled."),
    cfg.BoolOpt('volume_support', default=True,
                help='Whether to provision a Cinder volume for datadir.'),
    cfg.StrOpt('device_path', default='/dev/vdb',
               help='Device path for volume if volume support is enabled.'),
    cfg.StrOpt('backup_namespace', default=None,
               help='Namespace to load backup strategies from.'),
    cfg.StrOpt('restore_namespace', default=None,
               help='Namespace to load restore strategies from.'),
    cfg.IntOpt('readahead_size', default=2048,
               help='Size(MB) to be set as readahead_size for data volume'),
    cfg.BoolOpt('cluster_support', default=True,
                help='Enable clusters to be created and managed.'),
    cfg.IntOpt('cluster_member_count', default=3,
               help='Number of members in Vertica cluster.'),
    cfg.StrOpt('api_strategy',
               default='trove.common.strategies.cluster.experimental.vertica.'
                       'api.VerticaAPIStrategy',
               help='Class that implements datastore-specific API logic.'),
    cfg.StrOpt('taskmanager_strategy',
               default='trove.common.strategies.cluster.experimental.vertica.'
                       'taskmanager.VerticaTaskManagerStrategy',
               help='Class that implements datastore-specific task manager '
                    'logic.'),
    cfg.StrOpt('guestagent_strategy',
               default='trove.common.strategies.cluster.experimental.vertica.'
                       'guestagent.VerticaGuestAgentStrategy',
               help='Class that implements datastore-specific Guest Agent API '
                    'logic.'),
    cfg.StrOpt('root_controller',
               default='trove.extensions.vertica.service.'
                       'VerticaRootController',
               help='Root controller implementation for Vertica.'),
]

# DB2
db2_group = cfg.OptGroup(
    'db2', title='DB2 options',
    help="Oslo option group designed for DB2 datastore")
db2_opts = [
    cfg.ListOpt('tcp_ports',
                default=["50000"],
                help='List of TCP ports and/or port ranges to open '
                'in the security group (only applicable '
                'if trove_security_groups_support is True).'),
    cfg.ListOpt('udp_ports', default=[],
                help='List of UDP ports and/or port ranges to open '
                'in the security group (only applicable '
                'if trove_security_groups_support is True).'),
    cfg.StrOpt('mount_point', default="/home/db2inst1/db2inst1",
               help="Filesystem path for mounting "
               "volumes if volume support is enabled."),
    cfg.BoolOpt('volume_support', default=True,
                help='Whether to provision a Cinder volume for datadir.'),
    cfg.StrOpt('device_path', default='/dev/vdb',
               help='Device path for volume if volume support is enabled.'),
    cfg.StrOpt('backup_strategy', default=None,
               help='Default strategy to perform backups.'),
    cfg.StrOpt('replication_strategy', default=None,
               help='Default strategy for replication.'),
    cfg.BoolOpt('root_on_create', default=False,
                help='Enable the automatic creation of the root user for the '
                'service during instance-create. The generated password for '
                'the root user is immediately returned in the response of '
                "instance-create as the 'password' field."),
    cfg.StrOpt('backup_namespace', default=None,
               help='Namespace to load backup strategies from.'),
    cfg.StrOpt('restore_namespace', default=None,
               help='Namespace to load restore strategies from.'),
    cfg.DictOpt('backup_incremental_strategy', default={},
                help='Incremental Backup Runner based on the default '
                'strategy. For strategies that do not implement an '
                'incremental, the runner will use the default full backup.'),
    cfg.ListOpt('ignore_users', default=['PUBLIC', 'DB2INST1']),
    cfg.StrOpt('root_controller',
               default='trove.extensions.common.service.DefaultRootController',
               help='Root controller implementation for db2.'),
]

# MariaDB
mariadb_group = cfg.OptGroup(
    'mariadb', title='MariaDB options',
    help="Oslo option group designed for MariaDB datastore")
mariadb_opts = [
    cfg.ListOpt('tcp_ports', default=["3306"],
                help='List of TCP ports and/or port ranges to open '
                     'in the security group (only applicable '
                     'if trove_security_groups_support is True).'),
    cfg.ListOpt('udp_ports', default=[],
                help='List of UDP ports and/or port ranges to open '
                     'in the security group (only applicable '
                     'if trove_security_groups_support is True).'),
    cfg.StrOpt('backup_strategy', default='InnoBackupEx',
               help='Default strategy to perform backups.',
               deprecated_name='backup_strategy',
               deprecated_group='DEFAULT'),
    cfg.StrOpt('replication_strategy', default='MysqlBinlogReplication',
               help='Default strategy for replication.'),
    cfg.StrOpt('replication_namespace',
               default='trove.guestagent.strategies.replication.mysql_binlog',
               help='Namespace to load replication strategies from.'),
    cfg.StrOpt('mount_point', default='/var/lib/mysql',
               help="Filesystem path for mounting "
                    "volumes if volume support is enabled."),
    cfg.BoolOpt('root_on_create', default=False,
                help='Enable the automatic creation of the root user for the '
                'service during instance-create. The generated password for '
                'the root user is immediately returned in the response of '
                "instance-create as the 'password' field."),
    cfg.IntOpt('usage_timeout', default=400,
               help='Maximum time (in seconds) to wait for a Guest to become '
                    'active.'),
    cfg.StrOpt('backup_namespace',
               default='trove.guestagent.strategies.backup.mysql_impl',
               help='Namespace to load backup strategies from.',
               deprecated_name='backup_namespace',
               deprecated_group='DEFAULT'),
    cfg.StrOpt('restore_namespace',
               default='trove.guestagent.strategies.restore.mysql_impl',
               help='Namespace to load restore strategies from.',
               deprecated_name='restore_namespace',
               deprecated_group='DEFAULT'),
    cfg.BoolOpt('volume_support', default=True,
                help='Whether to provision a Cinder volume for datadir.'),
    cfg.StrOpt('device_path', default='/dev/vdb',
               help='Device path for volume if volume support is enabled.'),
    cfg.DictOpt('backup_incremental_strategy',
                default={'InnoBackupEx': 'InnoBackupExIncremental'},
                help='Incremental Backup Runner based on the default '
                'strategy. For strategies that do not implement an '
                'incremental backup, the runner will use the default full '
                'backup.',
                deprecated_name='backup_incremental_strategy',
                deprecated_group='DEFAULT'),
    cfg.StrOpt('root_controller',
               default='trove.extensions.common.service.DefaultRootController',
               help='Root controller implementation for mysql.'),
    cfg.ListOpt('ignore_users', default=['os_admin', 'root'],
                help='Users to exclude when listing users.',
                deprecated_name='ignore_users',
                deprecated_group='DEFAULT'),
    cfg.ListOpt('ignore_dbs',
                default=['mysql', 'information_schema', 'performance_schema'],
                help='Databases to exclude when listing databases.',
                deprecated_name='ignore_dbs',
                deprecated_group='DEFAULT'),
]

# RPC version groups
upgrade_levels = cfg.OptGroup(
    'upgrade_levels',
    title='RPC upgrade levels group for handling versions',
    help='Contains the support version caps for each RPC API')

rpcapi_cap_opts = [
    cfg.StrOpt(
        'taskmanager', default="icehouse",
        help='Set a version cap for messages sent to taskmanager services'),
    cfg.StrOpt(
        'guestagent', default="icehouse",
        help='Set a version cap for messages sent to guestagent services'),
    cfg.StrOpt(
        'conductor', default="icehouse",
        help='Set a version cap for messages sent to conductor services'),
]

CONF = cfg.CONF

CONF.register_opts(path_opts)
CONF.register_opts(common_opts)

CONF.register_group(profiler_group)
CONF.register_opts(profiler_opts, profiler_group)

CONF.register_opts(database_opts, 'database')

CONF.register_group(mysql_group)
CONF.register_group(percona_group)
CONF.register_group(pxc_group)
CONF.register_group(redis_group)
CONF.register_group(cassandra_group)
CONF.register_group(couchbase_group)
CONF.register_group(mongodb_group)
CONF.register_group(postgresql_group)
CONF.register_group(couchdb_group)
CONF.register_group(vertica_group)
CONF.register_group(db2_group)
CONF.register_group(mariadb_group)

CONF.register_opts(mysql_opts, mysql_group)
CONF.register_opts(percona_opts, percona_group)
CONF.register_opts(pxc_opts, pxc_group)
CONF.register_opts(redis_opts, redis_group)
CONF.register_opts(cassandra_opts, cassandra_group)
CONF.register_opts(couchbase_opts, couchbase_group)
CONF.register_opts(mongodb_opts, mongodb_group)
CONF.register_opts(postgresql_opts, postgresql_group)
CONF.register_opts(couchdb_opts, couchdb_group)
CONF.register_opts(vertica_opts, vertica_group)
CONF.register_opts(db2_opts, db2_group)
CONF.register_opts(mariadb_opts, mariadb_group)

CONF.register_opts(rpcapi_cap_opts, upgrade_levels)

logging.register_options(CONF)


def custom_parser(parsername, parser):
    CONF.register_cli_opt(cfg.SubCommandOpt(parsername, handler=parser))


def parse_args(argv, default_config_files=None):
    cfg.CONF(args=argv[1:],
             project='trove',
<<<<<<< HEAD
             version=trove.__version__,
             default_config_files=default_config_files)


def get_ignored_dbs(manager=None):
    """
    Get the list of ignored databases taking into account the fact
    that the manager may not be specified, and the manager (if
    specified) may not list ignore_dbs.
    """

    _manager = manager or CONF.datastore_manager or 'mysql'

    _ignore_dbs = CONF.get(_manager).ignore_dbs or CONF.ignore_dbs or []

    return _ignore_dbs


def get_ignored_users(manager=None):
    """
    Get the list of ignored users taking into account the fact
    that the manager may not be specified, and the manager (if
    specified) may not list ignore_users.
    """

    _manager = manager or CONF.datastore_manager or 'mysql'

    _ignore_users = CONF.get(_manager).ignore_users or CONF.ignore_users or []

    return _ignore_users
=======
             version=version.cached_version_string(),
             default_config_files=default_config_files)
>>>>>>> 68c1c61b
<|MERGE_RESOLUTION|>--- conflicted
+++ resolved
@@ -1227,8 +1227,7 @@
 def parse_args(argv, default_config_files=None):
     cfg.CONF(args=argv[1:],
              project='trove',
-<<<<<<< HEAD
-             version=trove.__version__,
+             version=version.cached_version_string(),
              default_config_files=default_config_files)
 
 
@@ -1257,8 +1256,4 @@
 
     _ignore_users = CONF.get(_manager).ignore_users or CONF.ignore_users or []
 
-    return _ignore_users
-=======
-             version=version.cached_version_string(),
-             default_config_files=default_config_files)
->>>>>>> 68c1c61b
+    return _ignore_users